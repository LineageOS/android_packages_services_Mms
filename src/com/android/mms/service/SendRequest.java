--- conflicted
+++ resolved
@@ -117,53 +117,6 @@
                 Log.e(MmsService.TAG, "SendRequest.persistIfRequired: can't parse input PDU");
                 return null;
             }
-<<<<<<< HEAD
-            if (mMessageUri == null) {
-                // This is a new message to send
-                final GenericPdu pdu = (new PduParser(mPduData)).parse();
-                if (pdu == null) {
-                    Log.e(MmsService.TAG, "SendRequest.storeInOutbox: can't parse input PDU");
-                    return;
-                }
-                if (!(pdu instanceof SendReq)) {
-                    Log.d(MmsService.TAG, "SendRequest.storeInOutbox: not SendReq");
-                    return;
-                }
-                final PduPersister persister = PduPersister.getPduPersister(context);
-                mMessageUri = persister.persist(
-                        pdu,
-                        Telephony.Mms.Outbox.CONTENT_URI,
-                        true/*createThreadId*/,
-                        true/*groupMmsEnabled*/,
-                        null/*preOpenedFiles*/);
-                if (mMessageUri == null) {
-                    Log.e(MmsService.TAG, "SendRequest.storeInOutbox: can not persist message");
-                    return;
-                }
-                final ContentValues values = new ContentValues(5);
-                values.put(Telephony.Mms.DATE, System.currentTimeMillis() / 1000L);
-                values.put(Telephony.Mms.READ, 1);
-                values.put(Telephony.Mms.SEEN, 1);
-                if (!TextUtils.isEmpty(mCreator)) {
-                    values.put(Telephony.Mms.CREATOR, mCreator);
-                }
-                values.put(Telephony.Mms.PHONE_ID, SubscriptionManager.getPhoneId(mSubId));
-                if (SqliteWrapper.update(context, context.getContentResolver(), mMessageUri, values,
-                        null/*where*/, null/*selectionArg*/) != 1) {
-                    Log.e(MmsService.TAG, "SendRequest.storeInOutbox: failed to update message");
-                }
-            } else {
-                // This is a stored message, either in FAILED or DRAFT
-                // Move this to OUTBOX for sending
-                final ContentValues values = new ContentValues(3);
-                // Reset the timestamp
-                values.put(Telephony.Mms.DATE, System.currentTimeMillis() / 1000L);
-                values.put(Telephony.Mms.MESSAGE_BOX, Telephony.Mms.MESSAGE_BOX_OUTBOX);
-                values.put(Telephony.Mms.PHONE_ID, SubscriptionManager.getPhoneId(mSubId));
-                if (SqliteWrapper.update(context, context.getContentResolver(), mMessageUri, values,
-                        null/*where*/, null/*selectionArg*/) != 1) {
-                    Log.e(MmsService.TAG, "SendRequest.storeInOutbox: failed to update message");
-=======
             if (!(pdu instanceof SendReq)) {
                 Log.d(MmsService.TAG, "SendRequest.persistIfRequired: not SendReq");
                 return null;
@@ -186,7 +139,6 @@
                 pdu = (new PduParser(response, supportContentDisposition)).parse();
                 if (pdu != null && pdu instanceof SendConf) {
                     sendConf = (SendConf) pdu;
->>>>>>> ea675e08
                 }
             }
             if (result != Activity.RESULT_OK
